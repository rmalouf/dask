--- conflicted
+++ resolved
@@ -16,8 +16,5 @@
     from .reductions import nanprod
 from . import random, linalg, ghost
 from .wrap import ones, zeros, empty
-<<<<<<< HEAD
 from .reblock import reblock, intersect_blockdims
-=======
-from ..context import set_options
->>>>>>> 90abce59
+from ..context import set_options